import sys
sys.path.insert(0, './yolov5')

from yolov5.utils.google_utils import attempt_download
from yolov5.models.experimental import attempt_load
from yolov5.utils.datasets import LoadImages, LoadStreams
from yolov5.utils.general import check_img_size, non_max_suppression, scale_coords, check_imshow, xyxy2xywh
from yolov5.utils.torch_utils import select_device, time_synchronized
from yolov5.utils.plots import plot_one_box
from deep_sort_pytorch.utils.parser import get_config
from deep_sort_pytorch.deep_sort import DeepSort
import argparse
import os
import platform
import shutil
import time
from pathlib import Path
import cv2
import torch
import torch.backends.cudnn as cudnn


<<<<<<< HEAD

palette = (2 ** 11 - 1, 2 ** 15 - 1, 2 ** 20 - 1)


def xyxy_to_tlwh(bbox_xyxy):
    tlwh_bboxs = []
    for i, box in enumerate(bbox_xyxy):
        x1, y1, x2, y2 = [int(i) for i in box]
        top = x1
        left = y1
        w = int(x2 - x1)
        h = int(y2 - y1)
        tlwh_obj = [top, left, w, h]
        tlwh_bboxs.append(tlwh_obj)
    return tlwh_bboxs


def compute_color_for_labels(label):
=======
def compute_color_for_id(label):
>>>>>>> 1cb9c789
    """
    Simple function that adds fixed color depending on the class
    """
    palette = (2 ** 11 - 1, 2 ** 15 - 1, 2 ** 20 - 1)

    color = [int((p * (label ** 2 - label + 1)) % 255) for p in palette]
    return tuple(color)


def detect(opt):
    out, source, yolo_weights, deep_sort_weights, show_vid, save_vid, save_txt, imgsz, evaluate = \
        opt.output, opt.source, opt.yolo_weights, opt.deep_sort_weights, opt.show_vid, opt.save_vid, \
            opt.save_txt, opt.img_size, opt.evaluate
    webcam = source == '0' or source.startswith(
        'rtsp') or source.startswith('http') or source.endswith('.txt')

    # initialize deepsort
    cfg = get_config()
    cfg.merge_from_file(opt.config_deepsort)
    attempt_download(deep_sort_weights, repo='mikel-brostrom/Yolov5_DeepSort_Pytorch')
    deepsort = DeepSort(cfg.DEEPSORT.REID_CKPT,
                        max_dist=cfg.DEEPSORT.MAX_DIST, min_confidence=cfg.DEEPSORT.MIN_CONFIDENCE,
                        nms_max_overlap=cfg.DEEPSORT.NMS_MAX_OVERLAP, max_iou_distance=cfg.DEEPSORT.MAX_IOU_DISTANCE,
                        max_age=cfg.DEEPSORT.MAX_AGE, n_init=cfg.DEEPSORT.N_INIT, nn_budget=cfg.DEEPSORT.NN_BUDGET,
                        use_cuda=True)

    # Initialize
    device = select_device(opt.device)

    # The MOT16 evaluation runs multiple inference streams in parallel, each one writing to
    # its own .txt file. Hence, in that case, the output folder is not restored
    if not evaluate:
        if os.path.exists(out):
            pass
            shutil.rmtree(out)  # delete output folder
        os.makedirs(out)  # make new output folder
    half = device.type != 'cpu'  # half precision only supported on CUDA

    # Load model
    model = attempt_load(yolo_weights, map_location=device)  # load FP32 model
    stride = int(model.stride.max())  # model stride
    imgsz = check_img_size(imgsz, s=stride)  # check img_size
    names = model.module.names if hasattr(model, 'module') else model.names  # get class names
    if half:
        model.half()  # to FP16

    # Set Dataloader
    vid_path, vid_writer = None, None
    # Check if environment supports image displays
    if show_vid:
        show_vid = check_imshow()

    if webcam:
        cudnn.benchmark = True  # set True to speed up constant image size inference
        dataset = LoadStreams(source, img_size=imgsz, stride=stride)
    else:
        dataset = LoadImages(source, img_size=imgsz)

    # Get names and colors
    names = model.module.names if hasattr(model, 'module') else model.names

    # Run inference
    if device.type != 'cpu':
        model(torch.zeros(1, 3, imgsz, imgsz).to(device).type_as(next(model.parameters())))  # run once
    t0 = time.time()

    save_path = str(Path(out))
    # extract what is in between the last '/' and last '.'
    txt_file_name = source.split('/')[-1].split('.')[0]
    txt_path = str(Path(out)) + '/' + txt_file_name + '.txt'

    for frame_idx, (path, img, im0s, vid_cap) in enumerate(dataset):
        img = torch.from_numpy(img).to(device)
        img = img.half() if half else img.float()  # uint8 to fp16/32
        img /= 255.0  # 0 - 255 to 0.0 - 1.0
        if img.ndimension() == 3:
            img = img.unsqueeze(0)

        # Inference
        t1 = time_synchronized()
        pred = model(img, augment=opt.augment)[0]

        # Apply NMS
        pred = non_max_suppression(
            pred, opt.conf_thres, opt.iou_thres, classes=opt.classes, agnostic=opt.agnostic_nms)
        t2 = time_synchronized()

        # Process detections
        for i, det in enumerate(pred):  # detections per image
            if webcam:  # batch_size >= 1
                p, s, im0 = path[i], '%g: ' % i, im0s[i].copy()
            else:
                p, s, im0 = path, '', im0s

            s += '%gx%g ' % img.shape[2:]  # print string
            save_path = str(Path(out) / Path(p).name)

            if det is not None and len(det):
                # Rescale boxes from img_size to im0 size
                det[:, :4] = scale_coords(
                    img.shape[2:], det[:, :4], im0.shape).round()

                # Print results
                for c in det[:, -1].unique():
                    n = (det[:, -1] == c).sum()  # detections per class
                    s += '%g %ss, ' % (n, names[int(c)])  # add to string

                xywhs = xyxy2xywh(det[:, 0:4])
<<<<<<< HEAD
                confss = det[:, 4]
                clss = det[:, 5]

                # pass detections to deepsort
                outputs = deepsort.update(xywhs.cpu(), confss.cpu(), clss, im0)
=======
                confs = det[:, 4]
                clss = det[:, 5]
>>>>>>> 1cb9c789

                # pass detections to deepsort
                outputs = deepsort.update(xywhs.cpu(), confs.cpu(), im0)
                
                # draw boxes for visualization
                if len(outputs) > 0:
                    for j, (output, cls, conf) in enumerate(zip(outputs, clss, confs)): 
                        id = output[-1]
                        x = output[0:4]
                        color = compute_color_for_id(id)
                        c = int(cls)  # integer class
                        label = f'{id} {names[c]} {conf:.2f}'
                        plot_one_box(x, im0, label=label, color=color)
                        if save_txt:
                            # to MOT format
                            bbox_top = output[0]
                            bbox_left = output[1]
                            bbox_w = output[2] - output[0]
                            bbox_h = output[3] - output[1]

                            # Write MOT compliant results to file
                            with open(txt_path, 'a') as f:
                               f.write(('%g ' * 10 + '\n') % (frame_idx, id, bbox_top,
                                                           bbox_left, bbox_w, bbox_h, -1, -1, -1, -1))  # label format

            else:
                deepsort.increment_ages()

            # Print time (inference + NMS)
            print('%sDone. (%.3fs)' % (s, t2 - t1))

            # Stream results
            if show_vid:
                cv2.imshow(p, im0)
                if cv2.waitKey(1) == ord('q'):  # q to quit
                    raise StopIteration

            # Save results (image with detections)
            if save_vid:
                if vid_path != save_path:  # new video
                    vid_path = save_path
                    if isinstance(vid_writer, cv2.VideoWriter):
                        vid_writer.release()  # release previous video writer
                    if vid_cap:  # video
                        fps = vid_cap.get(cv2.CAP_PROP_FPS)
                        w = int(vid_cap.get(cv2.CAP_PROP_FRAME_WIDTH))
                        h = int(vid_cap.get(cv2.CAP_PROP_FRAME_HEIGHT))
                    else:  # stream
                        fps, w, h = 30, im0.shape[1], im0.shape[0]
                        save_path += '.mp4'

                    vid_writer = cv2.VideoWriter(save_path, cv2.VideoWriter_fourcc(*'mp4v'), fps, (w, h))
                vid_writer.write(im0)

    if save_txt or save_vid:
        print('Results saved to %s' % os.getcwd() + os.sep + out)
        if platform == 'darwin':  # MacOS
            os.system('open ' + save_path)

    print('Done. (%.3fs)' % (time.time() - t0))


if __name__ == '__main__':
    parser = argparse.ArgumentParser()
<<<<<<< HEAD
    parser.add_argument('--yolo_weights', type=str, default='yolov5/weights/yolov5s.pt', help='model.pt path')
=======
    parser.add_argument('--yolo_weights', type=str, default='yolov5/weights/yolov5x.pt', help='model.pt path')
>>>>>>> 1cb9c789
    parser.add_argument('--deep_sort_weights', type=str, default='deep_sort_pytorch/deep_sort/deep/checkpoint/ckpt.t7', help='ckpt.t7 path')
    # file/folder, 0 for webcam
    parser.add_argument('--source', type=str, default='0', help='source')
    parser.add_argument('--output', type=str, default='inference/output', help='output folder')  # output folder
    parser.add_argument('--img-size', type=int, default=640, help='inference size (pixels)')
    parser.add_argument('--conf-thres', type=float, default=0.4, help='object confidence threshold')
    parser.add_argument('--iou-thres', type=float, default=0.5, help='IOU threshold for NMS')
    parser.add_argument('--fourcc', type=str, default='mp4v', help='output video codec (verify ffmpeg support)')
    parser.add_argument('--device', default='', help='cuda device, i.e. 0 or 0,1,2,3 or cpu')
    parser.add_argument('--show-vid', action='store_true', help='display tracking video results')
    parser.add_argument('--save-vid', action='store_true', help='save video tracking results')
    parser.add_argument('--save-txt', action='store_true', help='save MOT compliant results to *.txt')
    # class 0 is person, 1 is bycicle, 2 is car... 79 is oven
    parser.add_argument('--classes', nargs='+', type=int, help='filter by class: --class 0, or --class 16 17')
    parser.add_argument('--agnostic-nms', action='store_true', help='class-agnostic NMS')
    parser.add_argument('--augment', action='store_true', help='augmented inference')
    parser.add_argument('--evaluate', action='store_true', help='augmented inference')
    parser.add_argument("--config_deepsort", type=str, default="deep_sort_pytorch/configs/deep_sort.yaml")
    args = parser.parse_args()
    args.img_size = check_img_size(args.img_size)

    with torch.no_grad():
        detect(args)<|MERGE_RESOLUTION|>--- conflicted
+++ resolved
@@ -20,28 +20,7 @@
 import torch.backends.cudnn as cudnn
 
 
-<<<<<<< HEAD
-
-palette = (2 ** 11 - 1, 2 ** 15 - 1, 2 ** 20 - 1)
-
-
-def xyxy_to_tlwh(bbox_xyxy):
-    tlwh_bboxs = []
-    for i, box in enumerate(bbox_xyxy):
-        x1, y1, x2, y2 = [int(i) for i in box]
-        top = x1
-        left = y1
-        w = int(x2 - x1)
-        h = int(y2 - y1)
-        tlwh_obj = [top, left, w, h]
-        tlwh_bboxs.append(tlwh_obj)
-    return tlwh_bboxs
-
-
-def compute_color_for_labels(label):
-=======
 def compute_color_for_id(label):
->>>>>>> 1cb9c789
     """
     Simple function that adds fixed color depending on the class
     """
@@ -150,16 +129,11 @@
                     s += '%g %ss, ' % (n, names[int(c)])  # add to string
 
                 xywhs = xyxy2xywh(det[:, 0:4])
-<<<<<<< HEAD
                 confss = det[:, 4]
                 clss = det[:, 5]
 
                 # pass detections to deepsort
                 outputs = deepsort.update(xywhs.cpu(), confss.cpu(), clss, im0)
-=======
-                confs = det[:, 4]
-                clss = det[:, 5]
->>>>>>> 1cb9c789
 
                 # pass detections to deepsort
                 outputs = deepsort.update(xywhs.cpu(), confs.cpu(), im0)
@@ -224,11 +198,7 @@
 
 if __name__ == '__main__':
     parser = argparse.ArgumentParser()
-<<<<<<< HEAD
     parser.add_argument('--yolo_weights', type=str, default='yolov5/weights/yolov5s.pt', help='model.pt path')
-=======
-    parser.add_argument('--yolo_weights', type=str, default='yolov5/weights/yolov5x.pt', help='model.pt path')
->>>>>>> 1cb9c789
     parser.add_argument('--deep_sort_weights', type=str, default='deep_sort_pytorch/deep_sort/deep/checkpoint/ckpt.t7', help='ckpt.t7 path')
     # file/folder, 0 for webcam
     parser.add_argument('--source', type=str, default='0', help='source')
